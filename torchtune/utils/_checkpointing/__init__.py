# Copyright (c) Meta Platforms, Inc. and affiliates.
# All rights reserved.
#
# This source code is licensed under the BSD-style license found in the
# LICENSE file in the root directory of this source tree.
from typing import Union

from ._checkpointer import (  # noqa
    FullModelHFCheckpointer,
    FullModelMetaCheckpointer,
    FullModelTorchTuneCheckpointer,
)
from ._checkpointer_save_steps import FullModelHFCheckpointerSaveSteps  # noqa
from ._checkpointer_utils import ModelType  # noqa


Checkpointer = Union[
    FullModelHFCheckpointer,
    FullModelMetaCheckpointer,
    FullModelTorchTuneCheckpointer,
]

__all__ = [
    "FullModelHFCheckpointer",
    "FullModelMetaCheckpointer",
    "FullModelTorchTuneCheckpointer",
    "ModelType",
<<<<<<< HEAD
    "FullModelHFCheckpointerSaveSteps",
=======
    "Checkpointer",
>>>>>>> afd23fd0
]<|MERGE_RESOLUTION|>--- conflicted
+++ resolved
@@ -25,9 +25,6 @@
     "FullModelMetaCheckpointer",
     "FullModelTorchTuneCheckpointer",
     "ModelType",
-<<<<<<< HEAD
     "FullModelHFCheckpointerSaveSteps",
-=======
     "Checkpointer",
->>>>>>> afd23fd0
 ]