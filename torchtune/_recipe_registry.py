# Copyright (c) Meta Platforms, Inc. and affiliates.
# All rights reserved.
#
# This source code is licensed under the BSD-style license found in the
# LICENSE file in the root directory of this source tree.

from dataclasses import dataclass
from typing import List


@dataclass
class Config:
    name: str
    file_path: str


@dataclass
class Recipe:
    name: str
    file_path: str
    configs: List[Config]
    supports_distributed: bool


_ALL_RECIPES = [
    Recipe(
        name="full_finetune_single_device",
        file_path="full_finetune_single_device.py",
        configs=[
            Config(
                name="llama2/7B_full_low_memory",
                file_path="llama2/7B_full_low_memory.yaml",
            ),
            Config(
                name="code_llama2/7B_full_low_memory",
                file_path="code_llama2/7B_full_low_memory.yaml",
            ),
            Config(
                name="llama3/8B_full_single_device",
                file_path="llama3/8B_full_single_device.yaml",
            ),
            Config(
                name="llama3_1/8B_full_single_device",
                file_path="llama3_1/8B_full_single_device.yaml",
            ),
            Config(
                name="mistral/7B_full_low_memory",
                file_path="mistral/7B_full_low_memory.yaml",
            ),
            Config(
                name="phi3/mini_full_low_memory",
                file_path="phi3/mini_full_low_memory.yaml",
            ),
        ],
        supports_distributed=False,
    ),
    Recipe(
        name="full_finetune_distributed",
        file_path="full_finetune_distributed.py",
        configs=[
            Config(name="llama2/7B_full", file_path="llama2/7B_full.yaml"),
            Config(name="llama2/13B_full", file_path="llama2/13B_full.yaml"),
            Config(name="llama3/8B_full", file_path="llama3/8B_full.yaml"),
<<<<<<< HEAD
            Config(name="llama3/8B_full", file_path="jan-llama3-s/8B_full.yaml"),
=======
            Config(name="llama3_1/8B_full", file_path="llama3_1/8B_full.yaml"),
>>>>>>> 5a921351
            Config(name="llama3/70B_full", file_path="llama3/70B_full.yaml"),
            Config(name="llama3_1/70B_full", file_path="llama3_1/70B_full.yaml"),
            Config(name="mistral/7B_full", file_path="mistral/7B_full.yaml"),
            Config(name="gemma/2B_full", file_path="gemma/2B_full.yaml"),
            Config(name="gemma/7B_full", file_path="gemma/7B_full.yaml"),
            Config(name="phi3/mini_full", file_path="phi3/mini_full.yaml"),
        ],
        supports_distributed=True,
    ),
    Recipe(
        name="lora_finetune_single_device",
        file_path="lora_finetune_single_device.py",
        configs=[
            Config(
                name="llama2/7B_lora_single_device",
                file_path="llama2/7B_lora_single_device.yaml",
            ),
            Config(
                name="llama2/7B_qlora_single_device",
                file_path="llama2/7B_qlora_single_device.yaml",
            ),
            Config(
                name="code_llama2/7B_lora_single_device",
                file_path="code_llama2/7B_lora_single_device.yaml",
            ),
            Config(
                name="code_llama2/7B_qlora_single_device",
                file_path="code_llama2/7B_qlora_single_device.yaml",
            ),
            Config(
                name="llama3/8B_lora_single_device",
                file_path="llama3/8B_lora_single_device.yaml",
            ),
            Config(
                name="llama3_1/8B_lora_single_device",
                file_path="llama3_1/8B_lora_single_device.yaml",
            ),
            Config(
                name="llama3/8B_qlora_single_device",
                file_path="llama3/8B_qlora_single_device.yaml",
            ),
            Config(
                name="llama3_1/8B_qlora_single_device",
                file_path="llama3_1/8B_qlora_single_device.yaml",
            ),
            Config(
                name="llama2/13B_qlora_single_device",
                file_path="llama2/13B_qlora_single_device.yaml",
            ),
            Config(
                name="mistral/7B_lora_single_device",
                file_path="mistral/7B_lora_single_device.yaml",
            ),
            Config(
                name="mistral/7B_qlora_single_device",
                file_path="mistral/7B_qlora_single_device.yaml",
            ),
            Config(
                name="gemma/2B_lora_single_device",
                file_path="gemma/2B_lora_single_device.yaml",
            ),
            Config(
                name="gemma/2B_qlora_single_device",
                file_path="gemma/2B_qlora_single_device.yaml",
            ),
            Config(
                name="gemma/7B_lora_single_device",
                file_path="gemma/7B_lora_single_device.yaml",
            ),
            Config(
                name="gemma/7B_qlora_single_device",
                file_path="gemma/7B_qlora_single_device.yaml",
            ),
            Config(
                name="phi3/mini_lora_single_device",
                file_path="phi3/mini_lora_single_device.yaml",
            ),
            Config(
                name="phi3/mini_qlora_single_device",
                file_path="phi3/mini_qlora_single_device.yaml",
            ),
        ],
        supports_distributed=False,
    ),
    Recipe(
        name="lora_dpo_single_device",
        file_path="lora_dpo_single_device.py",
        configs=[
            Config(
                name="llama2/7B_lora_dpo_single_device",
                file_path="llama2/7B_lora_dpo_single_device.yaml",
            ),
        ],
        supports_distributed=False,
    ),
    Recipe(
        name="lora_dpo_distributed",
        file_path="lora_dpo_distributed.py",
        configs=[
            Config(
                name="llama2/7B_lora_dpo",
                file_path="llama2/7B_lora_dpo.yaml",
            ),
        ],
        supports_distributed=True,
    ),
    Recipe(
        name="lora_finetune_distributed",
        file_path="lora_finetune_distributed.py",
        configs=[
            Config(name="llama2/7B_lora", file_path="llama2/7B_lora.yaml"),
            Config(name="llama2/13B_lora", file_path="llama2/13B_lora.yaml"),
            Config(name="llama2/70B_lora", file_path="llama2/70B_lora.yaml"),
            Config(name="llama3/70B_lora", file_path="llama3/70B_lora.yaml"),
            Config(name="llama3_1/70B_lora", file_path="llama3_1/70B_lora.yaml"),
            Config(name="llama3/8B_lora", file_path="llama3/8B_lora.yaml"),
            Config(name="llama3_1/8B_lora", file_path="llama3_1/8B_lora.yaml"),
            Config(name="mistral/7B_lora", file_path="mistral/7B_lora.yaml"),
            Config(name="gemma/2B_lora", file_path="gemma/2B_lora.yaml"),
            Config(name="gemma/7B_lora", file_path="gemma/7B_lora.yaml"),
            Config(name="phi3/mini_lora", file_path="phi3/mini_lora.yaml"),
        ],
        supports_distributed=True,
    ),
    Recipe(
        name="lora_finetune_fsdp2",
        file_path="dev/lora_finetune_fsdp2.py",
        configs=[
            Config(name="llama2/7B_lora", file_path="dev/llama2/7B_lora_fsdp2.yaml"),
            Config(name="llama2/13B_lora", file_path="dev/llama2/13B_lora_fsdp2.yaml"),
            Config(name="llama2/70B_lora", file_path="dev/llama2/70B_lora_fsdp2.yaml"),
            Config(
                name="llama2/7B_qlora",
                file_path="dev/llama2/7B_qlora_fsdp2.yaml",
            ),
            Config(
                name="llama2/70B_qlora",
                file_path="dev/llama2/70B_qlora_fsdp2.yaml",
            ),
        ],
        supports_distributed=True,
    ),
    Recipe(
        name="generate",
        file_path="generate.py",
        configs=[
            Config(name="generation", file_path="generation.yaml"),
        ],
        supports_distributed=False,
    ),
    Recipe(
        name="eleuther_eval",
        file_path="eleuther_eval.py",
        configs=[
            Config(name="eleuther_evaluation", file_path="eleuther_evaluation.yaml"),
        ],
        supports_distributed=False,
    ),
    Recipe(
        name="quantize",
        file_path="quantize.py",
        configs=[
            Config(name="quantization", file_path="quantization.yaml"),
        ],
        supports_distributed=False,
    ),
    Recipe(
        name="qat_distributed",
        file_path="qat_distributed.py",
        configs=[
            Config(name="llama2/7B_qat_full", file_path="llama2/7B_qat_full.yaml"),
            Config(name="llama3/8B_qat_full", file_path="llama3/8B_qat_full.yaml"),
        ],
        supports_distributed=True,
    ),
]


def get_all_recipes():
    """List of recipes available from the CLI."""
    return _ALL_RECIPES<|MERGE_RESOLUTION|>--- conflicted
+++ resolved
@@ -61,11 +61,8 @@
             Config(name="llama2/7B_full", file_path="llama2/7B_full.yaml"),
             Config(name="llama2/13B_full", file_path="llama2/13B_full.yaml"),
             Config(name="llama3/8B_full", file_path="llama3/8B_full.yaml"),
-<<<<<<< HEAD
+            Config(name="llama3_1/8B_full", file_path="llama3_1/8B_full.yaml"),
             Config(name="llama3/8B_full", file_path="jan-llama3-s/8B_full.yaml"),
-=======
-            Config(name="llama3_1/8B_full", file_path="llama3_1/8B_full.yaml"),
->>>>>>> 5a921351
             Config(name="llama3/70B_full", file_path="llama3/70B_full.yaml"),
             Config(name="llama3_1/70B_full", file_path="llama3_1/70B_full.yaml"),
             Config(name="mistral/7B_full", file_path="mistral/7B_full.yaml"),
